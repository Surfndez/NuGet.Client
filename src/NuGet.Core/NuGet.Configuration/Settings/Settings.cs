--- conflicted
+++ resolved
@@ -232,13 +232,13 @@
             {
                 return NullSettings.Instance;
             }
-<<<<<<< HEAD
+
             foreach(var configFile in configFilePaths)
             {
                 settings.Add(LoadSettings(configFile));
             }
 
-            return LoadSettingsForSpecificConfigs(settings.First().Root, settings.First().FileName, settings, null, true, false);
+            return LoadSettingsForSpecificConfigs(settings.First().Root, settings.First().FileName, settings, null, false, false);
         }
 
         private static Settings LoadSettings(string configPath)
@@ -276,52 +276,6 @@
                 return NullSettings.Instance;
             }
 
-=======
-
-            foreach(var configFile in configFilePaths)
-            {
-                settings.Add(LoadSettings(configFile));
-            }
-
-            return LoadSettingsForSpecificConfigs(settings.First().Root, settings.First().FileName, settings, null, false, false);
-        }
-
-        private static Settings LoadSettings(string configPath)
-        {
-            var file = new FileInfo(configPath);
-            return new Settings(file.DirectoryName, file.Name);
-        }
-
-        // Used to reconstruct the settings from give config files
-        public static ISettings LoadSettingsForSpecificConfigs(
-            string root,
-            string configFileName,
-            List<Settings> validSettingFiles,
-            IMachineWideSettings machineWideSettings,
-            bool loadAppDataSettings,
-            bool useTestingGlobalPath)
-        {
-            if (loadAppDataSettings)
-            {
-                LoadUserSpecificSettings(validSettingFiles, root, configFileName, machineWideSettings, useTestingGlobalPath);
-            }
-
-            if (machineWideSettings != null && string.IsNullOrEmpty(configFileName))
-            {
-                validSettingFiles.AddRange(
-                    machineWideSettings.Settings.Select(
-                        s => new Settings(s.Root, s.FileName, s.IsMachineWideSettings)));
-            }
-
-            if (validSettingFiles?.Any() != true)
-            {
-                // This means we've failed to load all config files and also failed to load or create the one in %AppData%
-                // Work Item 1531: If the config file is malformed and the constructor throws, NuGet fails to load in VS.
-                // Returning a null instance prevents us from silently failing and also from picking up the wrong config
-                return NullSettings.Instance;
-            }
-
->>>>>>> ad025437
             SetClearTagForSettings(validSettingFiles);
 
             validSettingFiles[0]._priority = validSettingFiles.Count;
