--- conflicted
+++ resolved
@@ -1,10 +1,5 @@
-<<<<<<< HEAD
 {
   "version": "3.5.1-*",
-=======
-﻿{
-  "version": "3.5.0-*",
->>>>>>> 57122fe2
   "copyright": "Copyright .NET Foundation. All rights reserved.",
   "packOptions": {
     "licenseUrl": "https://raw.githubusercontent.com/NuGet/NuGet.Client/dev/LICENSE.txt",
@@ -42,10 +37,6 @@
     "netstandard1.3": {
       "imports": [
         "dotnet5.6",
-<<<<<<< HEAD
-        "dnxcore50",
-=======
->>>>>>> 57122fe2
         "portable-net45+win8"
       ],
       "dependencies": {
