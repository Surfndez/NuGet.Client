--- conflicted
+++ resolved
@@ -23,13 +23,8 @@
     <ProjectReference Include="..\NuGet.Common\NuGet.Common.csproj" />
     <ProjectReference Include="..\NuGet.Packaging.Core\NuGet.Packaging.Core.csproj" />
   </ItemGroup>
-<<<<<<< HEAD
 
   <ItemGroup Condition=" '$(IsDesktop)' == 'true' ">
-=======
-  
-  <ItemGroup Condition=" '$(TargetFramework)' == 'net46' ">
->>>>>>> 523678ed
     <Reference Include="System.Xml" />
     <Reference Include="System.Xml.Linq" />
     <Reference Include="System.IO.Compression" />
@@ -41,17 +36,6 @@
   </ItemGroup>
 
   <ItemGroup>
-    <Compile Remove="Signing\NewFolder\**" />
-    <EmbeddedResource Remove="Signing\NewFolder\**" />
-    <None Remove="Signing\NewFolder\**" />
-  </ItemGroup>
-<<<<<<< HEAD
-
-  <ItemGroup>
-=======
-  
-    <ItemGroup Condition=" '$(TargetFramework)' == 'net46' ">
->>>>>>> 523678ed
     <PackageReference Include="Newtonsoft.Json" Version="$(NewtonsoftJsonVersionCore)" />
   </ItemGroup>
 
